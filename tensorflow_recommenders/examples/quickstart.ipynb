--- conflicted
+++ resolved
@@ -1,9 +1,4 @@
 {
-<<<<<<< HEAD
-  "nbformat": 4,
-  "nbformat_minor": 0,
-  "metadata": {
-=======
  "cells": [
   {
    "cell_type": "markdown",
@@ -139,7 +134,6 @@
    "cell_type": "code",
    "execution_count": 0,
    "metadata": {
->>>>>>> 09629cb7
     "colab": {
       "name": "quickstart.ipynb",
       "provenance": [],
@@ -175,183 +169,6 @@
       ]
     },
     {
-<<<<<<< HEAD
-      "cell_type": "code",
-      "metadata": {
-        "colab_type": "code",
-        "id": "n3oYt3R6Nr9l",
-        "colab": {}
-      },
-      "source": [
-        "from typing import Dict, Text\n",
-        "\n",
-        "import tensorflow as tf\n",
-        "import tensorflow_datasets as tfds\n",
-        "\n",
-        "import tensorflow_recommenders as tfrs"
-      ],
-      "execution_count": 13,
-      "outputs": []
-    },
-    {
-      "cell_type": "markdown",
-      "metadata": {
-        "colab_type": "text",
-        "id": "zCxQ1CZcO2wh"
-      },
-      "source": [
-        "### Read the data"
-      ]
-    },
-    {
-      "cell_type": "code",
-      "metadata": {
-        "id": "xZkl24AZ03CZ",
-        "colab_type": "code",
-        "colab": {}
-      },
-      "source": [
-        "ratings = tfds.load('movie_lens/100k-ratings', split='train')\n",
-        "movies = tfds.load('movie_lens/100k-movies', split='train')\n",
-        "\n",
-        "# Keep only id features for batching\n",
-        "def keep_only_id_features(example):\n",
-        "  feature_names = ['movie_id', 'user_id']\n",
-        "  filtered_example = {key: example[key] for key in feature_names}\n",
-        "  return filtered_example\n",
-        "\n",
-        "ratings = ratings.map(keep_only_id_features)"
-      ],
-      "execution_count": 14,
-      "outputs": []
-    },
-    {
-      "cell_type": "markdown",
-      "metadata": {
-        "colab_type": "text",
-        "id": "Lrch6rVBOB9Q"
-      },
-      "source": [
-        "### Define a model:"
-      ]
-    },
-    {
-      "cell_type": "code",
-      "metadata": {
-        "colab_type": "code",
-        "id": "3VYHdI2bN2xW",
-        "colab": {}
-      },
-      "source": [
-        "class Model(tfrs.Model):\n",
-        "\n",
-        "  def __init__(self):\n",
-        "    super().__init__()\n",
-        "\n",
-        "    # Set up user representation.\n",
-        "    self.user_model = tf.keras.layers.Embedding(\n",
-        "        input_dim=2000, output_dim=64)\n",
-        "    # Set up movie representation.\n",
-        "    self.item_model = tf.keras.layers.Embedding(\n",
-        "        input_dim=2000, output_dim=64)\n",
-        "    # Set up a retrieval task and evaluation metrics over the\n",
-        "    # entire dataset of candidates.\n",
-        "    self.task = tfrs.tasks.RetrievalTask(\n",
-        "        corpus_metrics=tfrs.metrics.FactorizedTopK(\n",
-        "            candidates=movies.map(lambda x: self.item_model(tf.strings.to_number(x[\"movie_id\"]))).batch(128)\n",
-        "        )\n",
-        "    )\n",
-        "\n",
-        "  def compute_loss(self, features: Dict[Text, tf.Tensor], training: bool=False) -> tf.Tensor:\n",
-        "\n",
-        "    user_embeddings = self.user_model(tf.strings.to_number(features[\"user_id\"]))\n",
-        "    movie_embeddings = self.item_model(tf.strings.to_number(features[\"movie_id\"]))\n",
-        "\n",
-        "    return self.task(user_embeddings, movie_embeddings)"
-      ],
-      "execution_count": 15,
-      "outputs": []
-    },
-    {
-      "cell_type": "markdown",
-      "metadata": {
-        "colab_type": "text",
-        "id": "wdwtgUCEOI8y"
-      },
-      "source": [
-        "### Fit and evaluate it."
-      ]
-    },
-    {
-      "cell_type": "code",
-      "metadata": {
-        "colab_type": "code",
-        "id": "H2tQDhqkOKf1",
-        "colab": {
-          "base_uri": "https://localhost:8080/",
-          "height": 360
-        },
-        "outputId": "4af4c631-d339-4706-cc50-da403b9a9be3"
-      },
-      "source": [
-        "model = Model()\n",
-        "model.compile(optimizer=tf.keras.optimizers.Adagrad(0.5))\n",
-        "\n",
-        "# Randomly shuffle data and split between train and test.\n",
-        "tf.random.set_seed(42)\n",
-        "shuffled = ratings.shuffle(100_000, seed=42, reshuffle_each_iteration=False)\n",
-        "\n",
-        "train = shuffled.take(80_000)\n",
-        "test = shuffled.skip(80_000).take(20_000)\n",
-        "\n",
-        "# Train.\n",
-        "model.fit(train.batch(4096), epochs=5)\n",
-        "\n",
-        "# Evaluate.\n",
-        "model.evaluate(test.batch(4096), return_dict=True)"
-      ],
-      "execution_count": 16,
-      "outputs": [
-        {
-          "output_type": "stream",
-          "text": [
-            "Epoch 1/5\n",
-            "20/20 [==============================] - 15s 765ms/step - factorized_top_k_3: 0.0279 - factorized_top_k_3/top_1_categorical_accuracy: 7.5000e-05 - factorized_top_k_3/top_5_categorical_accuracy: 0.0017 - factorized_top_k_3/top_10_categorical_accuracy: 0.0051 - factorized_top_k_3/top_50_categorical_accuracy: 0.0406 - factorized_top_k_3/top_100_categorical_accuracy: 0.0922 - loss: 33392.2346\n",
-            "Epoch 2/5\n",
-            "20/20 [==============================] - 15s 735ms/step - factorized_top_k_3: 0.0680 - factorized_top_k_3/top_1_categorical_accuracy: 2.5000e-04 - factorized_top_k_3/top_5_categorical_accuracy: 0.0054 - factorized_top_k_3/top_10_categorical_accuracy: 0.0154 - factorized_top_k_3/top_50_categorical_accuracy: 0.1074 - factorized_top_k_3/top_100_categorical_accuracy: 0.2116 - loss: 31094.4278\n",
-            "Epoch 3/5\n",
-            "20/20 [==============================] - 20s 1s/step - factorized_top_k_3: 0.0971 - factorized_top_k_3/top_1_categorical_accuracy: 8.5000e-04 - factorized_top_k_3/top_5_categorical_accuracy: 0.0104 - factorized_top_k_3/top_10_categorical_accuracy: 0.0267 - factorized_top_k_3/top_50_categorical_accuracy: 0.1601 - factorized_top_k_3/top_100_categorical_accuracy: 0.2873 - loss: 30343.5452\n",
-            "Epoch 4/5\n",
-            "20/20 [==============================] - 19s 945ms/step - factorized_top_k_3: 0.1191 - factorized_top_k_3/top_1_categorical_accuracy: 9.1250e-04 - factorized_top_k_3/top_5_categorical_accuracy: 0.0131 - factorized_top_k_3/top_10_categorical_accuracy: 0.0348 - factorized_top_k_3/top_50_categorical_accuracy: 0.2019 - factorized_top_k_3/top_100_categorical_accuracy: 0.3447 - loss: 29906.0965\n",
-            "Epoch 5/5\n",
-            "20/20 [==============================] - 17s 837ms/step - factorized_top_k_3: 0.1329 - factorized_top_k_3/top_1_categorical_accuracy: 7.2500e-04 - factorized_top_k_3/top_5_categorical_accuracy: 0.0143 - factorized_top_k_3/top_10_categorical_accuracy: 0.0385 - factorized_top_k_3/top_50_categorical_accuracy: 0.2296 - factorized_top_k_3/top_100_categorical_accuracy: 0.3815 - loss: 29593.4004\n",
-            "5/5 [==============================] - 3s 651ms/step - factorized_top_k_3: 0.0421 - factorized_top_k_3/top_1_categorical_accuracy: 5.0000e-05 - factorized_top_k_3/top_5_categorical_accuracy: 4.5000e-04 - factorized_top_k_3/top_10_categorical_accuracy: 0.0016 - factorized_top_k_3/top_50_categorical_accuracy: 0.0551 - factorized_top_k_3/top_100_categorical_accuracy: 0.1535 - loss: 33111.3698\n"
-          ],
-          "name": "stdout"
-        },
-        {
-          "output_type": "execute_result",
-          "data": {
-            "text/plain": [
-              "{'factorized_top_k_3': array([5.0000e-05, 4.5000e-04, 1.5500e-03, 5.5050e-02, 1.5355e-01],\n",
-              "       dtype=float32),\n",
-              " 'factorized_top_k_3/top_1_categorical_accuracy': 4.999999873689376e-05,\n",
-              " 'factorized_top_k_3/top_5_categorical_accuracy': 0.00044999999227002263,\n",
-              " 'factorized_top_k_3/top_10_categorical_accuracy': 0.001550000044517219,\n",
-              " 'factorized_top_k_3/top_50_categorical_accuracy': 0.05505000054836273,\n",
-              " 'factorized_top_k_3/top_100_categorical_accuracy': 0.15354999899864197,\n",
-              " 'loss': 30127.83984375}"
-            ]
-          },
-          "metadata": {
-            "tags": []
-          },
-          "execution_count": 16
-        }
-      ]
-    }
-  ]
-=======
      "name": "stdout",
      "output_type": "stream",
      "text": [
@@ -424,5 +241,4 @@
  },
  "nbformat": 4,
  "nbformat_minor": 1
->>>>>>> 09629cb7
 }